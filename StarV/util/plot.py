--- conflicted
+++ resolved
@@ -715,11 +715,7 @@
         raise RuntimeError('The input I is not a probstar')
 
 
-<<<<<<< HEAD
-def plot_probstar_distribution_1(I, dir_mat=None, dir_vec=None, show_prob=True, label=('$y_1$', '$y_2$'), show=True, color='g', numMeshPoints=40, zlabel='Probability Density', cmap='viridis'):
-=======
 def plot_probstar_distribution(I, dir_mat=None, dir_vec=None, show_prob=True, label=('$y_1$', '$y_2$'), show=True, color='g', numMeshPoints=40, zlabel='Probability Density', cmap='viridis'):
->>>>>>> 634b1503
     'plot a probstar distribution on a specific direction'
 
     # references: for distribution transformation
@@ -766,9 +762,8 @@
     if show:
         plt.show()
         
-<<<<<<< HEAD
-
-def plot_probstar_contour_1(I, dir_mat=None, dir_vec=None, show_prob=True, label=('$y_1$', '$y_2$'), show=True, color='g', numMeshPoints=40, zlabel='Probability Density', cmap='viridis'):
+
+def plot_probstar_contour(I, dir_mat=None, dir_vec=None, show_prob=True, label=('$y_1$', '$y_2$'), show=True, color='g', numMeshPoints=40, zlabel='Probability Density', cmap='viridis'):
     'plot a probstar distribution on a specific direction'
 
     # references: for distribution transformation
@@ -821,397 +816,8 @@
     if show:
         plt.show()
 
-
-def plot_probstar_distribution(I, dir_mat=None, dir_vec=None, show_prob=True, 
-                             label=('$y_1$', '$y_2$'), show=True, color='g', 
-                             numMeshPoints=100, zlabel='Probability Density', 
-                             cmap='viridis'):
-    """
-    Plot a ProbStar distribution considering predicate constraints if they exist
-
-    - Yuntao Li: 1/16/2025
-    """
-
-    # TO DO: neet to double check more cases
-
-    # Apply affine transformation if provided
-    I1 = I.affineMap(dir_mat, dir_vec) if (dir_mat is not None or dir_vec is not None) else I
-    
-    # Check dimensionality
-    if I1.dim > 2:
-        raise ValueError(f'Only 1D and 2D plots are supported; received ProbStar has {I1.dim} dimensions')
-    
-    # Create mesh grid from predicate domain
-    lb, ub = I1.pred_lb, I1.pred_ub
-    X = np.linspace(lb[0], ub[0], numMeshPoints)
-    Y = np.linspace(lb[1], ub[1], numMeshPoints)
-    X, Y = np.meshgrid(X, Y)
-    
-    # Create 3D array of points preserving grid structure
-    # pos = np.concatenate([X[:,:,None], Y[:,:,None]], axis=2)
-    pos = np.stack([X, Y], axis=2)
-    
-    # Check predicate constraints
-    if len(I1.C) > 0 and len(I1.d) > 0:
-        points_2d = pos.reshape(-1, 2)
-        constraints = np.matmul(I1.C, points_2d.T)
-        valid_mask = np.all(constraints <= I1.d[:, None], axis=0).reshape(X.shape)
-        pos = np.where(valid_mask[:,:,None], pos, np.nan)
-
-    # Transform points according to ProbStar definition
-    c = I1.V[:, 0]  # center
-    V = I1.V[:, 1:] # basis vectors
-    transformed_pos = np.einsum('pk,ijk->ijp', V, pos) + c[None,None,:]
-    
-    # Compute distribution parameters
-    new_mu = np.matmul(V, I1.mu) + c
-    new_Sig = np.matmul(np.matmul(V, I1.Sig), np.transpose(V))
-    
-    # Create and evaluate distribution
-    F = multivariate_normal(new_mu, new_Sig)
-    Z = F.pdf(transformed_pos)
-    
-    # Create plot
-    fig = plt.figure(figsize=(10, 5))
-    ax = fig.add_subplot(111, projection='3d')
-    
-    # Plot surface
-    surf = ax.plot_surface(transformed_pos[:,:,0], 
-                          transformed_pos[:,:,1], 
-                          Z, 
-                          cmap=cmap, 
-                          linewidth=0, 
-                          antialiased=True)
-    
-    # Set labels and title
-    ax.set_xlabel(label[0])
-    ax.set_ylabel(label[1])
-    ax.set_zlabel(zlabel)
-    
-    if show:
-        plt.show()
-
-
-def plot_probstar_contour(I, dir_mat=None, dir_vec=None, show_prob=True, 
-                         label=('$y_1$', '$y_2$'), show=True, color='g', 
-                         numMeshPoints=100, levels=10, cmap='viridis'):
-    """
-    Plot a ProbStar contour using triangulation for irregular grid
-
-    - Yuntao Li: 1/16/2025
-    """
-    # TO DO: neet to double check more cases
-
-    # Apply affine transformation if provided
-    I1 = I.affineMap(dir_mat, dir_vec) if (dir_mat is not None or dir_vec is not None) else I
-    
-    # Check dimensionality
-    if I1.dim > 2:
-        raise ValueError(f'Only 1D and 2D plots are supported; received ProbStar has {I1.dim} dimensions')
-    
-    # Create mesh grid from predicate domain
-    lb, ub = I1.pred_lb, I1.pred_ub
-    X = np.linspace(lb[0], ub[0], numMeshPoints)
-    Y = np.linspace(lb[1], ub[1], numMeshPoints)
-    
-    X, Y = np.meshgrid(X, Y)
-    
-    pos = np.stack([X.ravel(), Y.ravel()], axis=1)
-
-    # Check predicate constraints
-    if len(I1.C) > 0 and len(I1.d) > 0:
-        constraints = np.matmul(I1.C, pos.T)
-        valid_mask = np.all(constraints <= I1.d[:, None], axis=0)
-        pos = pos[valid_mask]
-
-    # Transform points
-    c = I1.V[:, 0]  # center
-    V = I1.V[:, 1:] # basis vectors
-    transformed_pos = np.matmul(pos, V.T) + c
-    
-    # Compute distribution
-    new_mu = np.matmul(V, I1.mu) + c
-    new_Sig = np.matmul(np.matmul(V, I1.Sig), np.transpose(V))
-    
-    # Create and evaluate distribution
-    F = multivariate_normal(new_mu, new_Sig)
-    Z = F.pdf(transformed_pos)
-    
-    triang = Triangulation(transformed_pos[:,0], transformed_pos[:,1])
-    
-    fig, ax = plt.subplots()
-
-    # Plot filled contours using trangulation
-    contour = ax.tricontourf(triang, Z,
-                            levels=levels,
-                            cmap=cmap)
-    
-    # Add contour lines
-    ax.tricontour(triang, Z,
-                  levels=levels,
-                  colors='black',
-                  alpha=0.3,
-                  linewidths=0.5)
-    
-    # Set labels and title
-    ax.set_xlabel(label[0])
-    ax.set_ylabel(label[1])
-    # ax.set_title('ProbStar Contour')
-
-
-    prob = I1.estimateProbability()
-    lb, ub = I1.getRanges()
-    ax.text(0.5*(lb[0] + ub[0]), 0.5*(lb[1] + ub[1]), str(prob), color='red')
-    
-    if show:
-        plt.show()
-
-def plot_probstar_contour_general(I, dir_mat=None, dir_vec=None, show_prob=True, 
-                                label=('$y_1$', '$y_2$'), show=True, 
-                                numMeshPoints=100, levels=10, cmap='viridis'):
-    """
-    Plot a ProbStar or list of ProbStars using contours
-
-    - Yuntao Li: 1/16/2025
-    """
-    fig, ax = plt.subplots()
-    
-    def plot_single_probstar(I1):
-        """Helper function to plot a single ProbStar contour"""
-        if I1.dim > 2:
-            raise ValueError('error: only 2D plot is supported')
-        if I1.isEmptySet():
-            return None, None
-            
-        # Create mesh grid from predicate domain
-        lb, ub = I1.pred_lb, I1.pred_ub
-        X = np.linspace(lb[0], ub[0], numMeshPoints)
-        Y = np.linspace(lb[1], ub[1], numMeshPoints)
-        X, Y = np.meshgrid(X, Y)
-        pos = np.stack([X.ravel(), Y.ravel()], axis=1)
-        
-        # Check predicate constraints
-        if I1.C.size > 0 and I1.d.size > 0:
-            constraints = np.matmul(I1.C, pos.T)
-            valid_mask = np.all(constraints <= I1.d[:, None], axis=0)
-            pos = pos[valid_mask]
-            
-        # Transform points
-        c = I1.V[:, 0]
-        V = I1.V[:, 1:]
-        transformed_pos = np.matmul(pos, V.T) + c
-        
-        # Compute distribution
-        new_mu = np.matmul(V, I1.mu) + c
-        new_Sig = np.matmul(np.matmul(V, I1.Sig), np.transpose(V))
-        F = multivariate_normal(new_mu, new_Sig)
-        Z = F.pdf(transformed_pos)
-        
-        # Plot contour
-        triang = Triangulation(transformed_pos[:,0], transformed_pos[:,1])
-        ax.tricontourf(triang, Z, levels=levels, cmap=cmap)
-        ax.tricontour(triang, Z, levels=levels, colors='black', alpha=0.3, linewidths=0.5)
-        
-        return I1.getRanges()
-    
-    # Handle different input types
-    if isinstance(I, ProbStar):
-        I1 = I.affineMap(dir_mat, dir_vec)
-        l, u = plot_single_probstar(I1)
-        if show_prob and l is not None:
-            prob = I1.estimateProbability()
-            ax.text(0.5*(l[0] + u[0]), 0.5*(l[1] + u[1]), str(prob), color='red')
-            ax.set_xlim(l[0], u[0])
-            ax.set_ylim(l[1], u[1])
-            
-    elif isinstance(I, list):
-        L = []
-        U = []
-        for i, probstar in enumerate(I):
-            I1 = probstar.affineMap(dir_mat, dir_vec)
-            l, u = plot_single_probstar(I1)
-            if l is not None:  # Not an empty set
-                if len(L) == 0:
-                    L = l
-                    U = u
-                else:
-                    L = np.vstack((L, l))
-                    U = np.vstack([U, u])
-                if show_prob:
-                    prob = I1.estimateProbability()
-                    ax.text(0.5*(l[0] + u[0]), 0.5*(l[1] + u[1]), str(prob), color='red')
-        
-        if len(L) > 0:  # If we have any valid sets
-            Lm = L.min(axis=0)
-            Um = U.max(axis=0)
-            ax.set_xlim(Lm[0], Um[0])
-            ax.set_ylim(Lm[1], Um[1])
-    
-    else:
-        raise ValueError('error: first input should be a ProbStar or a list of ProbStar')
-        
-    ax.set_xlabel(label[0], fontsize=15)
-    ax.set_ylabel(label[1], fontsize=15)
-    plt.xticks(fontsize=15)
-    plt.yticks(fontsize=15)
-
-    # # Add vertical line at y1 = 4
-    # ax.axvline(x=4, color='red', linestyle='--', linewidth=2)
-
-    # # Add 'unsafe condition' text
-    # ax.text(4.1, ax.get_ylim()[0] + 0.5*(ax.get_ylim()[1] - ax.get_ylim()[0]), 
-    #         'unsafe condition', 
-    #         rotation=90, 
-    #         color='red',
-    #         verticalalignment='center')
-    
-    if show:
-        plt.show()
-
-def plot_probstar_signal_contour(trace, dir_mat=None, dir_vec=None, show_prob=True, 
-                                label=('$y_1$', '$y_2$'), show=True, color='g',
-                                numMeshPoints=100, levels=10, cmap='viridis'):
-    """
-    Plot a probstar trace as multiple contours in one figure
-
-    - Yuntao Li: 1/16/2025
-    """
-    assert isinstance(trace, list), 'error: reachable set should be a list'
-    
-    # Create figure once
-    fig, ax = plt.subplots()
-    L = []
-    U = []
-    cpx = []
-    cpy = []
-    
-    # Plot contour for each set in trace
-    for i, rs in enumerate(trace):
-        I = rs.affineMap(dir_mat, dir_vec) if (dir_mat is not None or dir_vec is not None) else rs
-        
-        if I.dim > 2:
-            raise ValueError('error: only 2D plot is supported')
-            
-        # Create mesh grid from predicate domain
-        lb, ub = I.pred_lb, I.pred_ub
-        X = np.linspace(lb[0], ub[0], numMeshPoints)
-        Y = np.linspace(lb[1], ub[1], numMeshPoints)
-        X, Y = np.meshgrid(X, Y)
-        pos = np.stack([X.ravel(), Y.ravel()], axis=1)
-        
-        # Check predicate constraints
-        if I.C.size > 0 and I.d.size > 0:
-            constraints = np.matmul(I.C, pos.T)
-            valid_mask = np.all(constraints <= I.d[:, None], axis=0)
-            pos = pos[valid_mask]
-            
-        # Transform points
-        c = I.V[:, 0]
-        V = I.V[:, 1:]
-        transformed_pos = np.matmul(pos, V.T) + c
-        
-        # Compute distribution
-        new_mu = np.matmul(V, I.mu) + c
-        new_Sig = np.matmul(np.matmul(V, I.Sig), np.transpose(V))
-        F = multivariate_normal(new_mu, new_Sig)
-        Z = F.pdf(transformed_pos)
-        
-        # Plot contour
-        triang = Triangulation(transformed_pos[:,0], transformed_pos[:,1])
-        contour = ax.tricontourf(triang, Z, levels=levels, cmap=cmap)
-        ax.tricontour(triang, Z, levels=levels, colors='black', alpha=0.3, linewidths=0.5)
-        
-        # Store ranges for plot limits
-        l, u = I.getRanges()
-        cpx.append(0.5*(l[0] + u[0]))
-        cpy.append(0.5*(l[1] + u[1]))
-        if i == 0:
-            L = l
-            U = u
-        else:
-            L = np.vstack((L, l))
-            U = np.vstack([U, u])
-            
-        # Add probability text if requested
-        if show_prob:
-            prob = I.estimateProbability()
-            ax.text(0.5*(l[0] + u[0]), 0.5*(l[1] + u[1]), str(prob), color='red', fontsize=15)
-    
-    # Plot center line
-    ax.plot(cpx, cpy, linewidth=1.5)
-    
-    # Set plot limits and labels
-    Lm = L.min(axis=0)
-    Um = U.max(axis=0)
-    ax.set_xlim(Lm[0], Um[0])
-    ax.set_ylim(Lm[1], Um[1])
-    ax.set_xlabel(label[0], fontsize=15)
-    ax.set_ylabel(label[1], fontsize=15)
-    plt.xticks(fontsize=15)
-    plt.yticks(fontsize=15)
-    
-=======
-
-def plot_probstar_contour(I, dir_mat=None, dir_vec=None, show_prob=True, label=('$y_1$', '$y_2$'), show=True, color='g', numMeshPoints=40, zlabel='Probability Density', cmap='viridis'):
-    'plot a probstar distribution on a specific direction'
-
-    # references: for distribution transformation
-    # https://peterroelants.github.io/posts/multivariate-normal-primer/
-    # Dung Tran: 10/22/2024
-    # Updated:
-    #   - Sung Woo Choi: 01/16/2025
-    
-    I1 = I.affineMap(dir_mat, dir_vec)
-    if I1.dim > 2:
-        raise Exception('error: only 2D plot is supported')
-    
-    xlabel=label[0]
-    ylabel=label[1]
-
-    # get meshgrid from predicate domain
-    # TO DO: neet to get actual predicate bound considering C a <= d
-    lb, ub = I1.pred_lb, I1.pred_ub
-    # lb, ub = I1.getRanges()
-    X = np.linspace(lb[0], ub[0], numMeshPoints)
-    Y = np.linspace(lb[1], ub[1], numMeshPoints)
-    X, Y = np.meshgrid(X, Y)
-
-    # get transformed distribution: I = c + V*alpha, alpha ~ N(mu, Sig)
-    c = I1.V[:, 0]
-    V = I1.V[:, 1:]
-    pos = np.concatenate([X[:,:,None], Y[:,:,None]], axis=2)
-    pos = np.einsum('pk,ijk->ijp', V, pos) + c[None,None,:]
-    
-    new_mu = np.matmul(V, I1.mu) + c
-    new_Sig = np.matmul(np.matmul(V, I1.Sig), np.transpose(V))
-
-    F = multivariate_normal(new_mu, new_Sig)
-    Z = F.pdf(pos)
-    X = pos[:, :, 0]
-    Y = pos[:, :, 1]
-
-    prob = I1.estimateProbability()
-    lb, ub = I1.getRanges()
-    # Plot
-    plt.rcParams["figure.figsize"] = [5, 5]
-    plt.rcParams["figure.autolayout"] = True
-    fig = plt.figure()
-    ax = fig.add_subplot(111)
-    ax.contourf(X, Y, Z, cmap=cmap)
-    ax.set_xlabel(xlabel)
-    ax.set_ylabel(ylabel)
-    # ax.set_zlabel(zlabel)
-    ax.text(0.5*(lb[0] + ub[0]), 0.5*(lb[1] + ub[1]), str(prob), color='red')
->>>>>>> 634b1503
-    if show:
-        plt.show()
-
-    
-<<<<<<< HEAD
+    
 def plot_3D_Star_ax(I, ax, color='r',alpha=1.0, edgecolor='k', linewidth=1.0, show=True, qhull_option='Qt'):
-=======
-def plot_3D_Star(I, ax, color='r',alpha=1.0, edgecolor='k', linewidth=1.0, show=True):
->>>>>>> 634b1503
     """
     From https://github.com/Shaddadi/veritex/blob/master/veritex/utils/plot_poly.py
     eritex/veritex/utils/plot_poly.py 
